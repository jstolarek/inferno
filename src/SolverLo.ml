(******************************************************************************)
(*                                                                            *)
(*                                  Inferno                                   *)
(*                                                                            *)
(*                       François Pottier, Inria Paris                        *)
(*                                                                            *)
(*  Copyright Inria. All rights reserved. This file is distributed under the  *)
(*  terms of the MIT License, as described in the file LICENSE.               *)
(*                                                                            *)
(******************************************************************************)

open UnifierSig
open SolverSig
open Utility

module Make
  (X : TEVAR)
  (S : STRUCTURE)
  (O : OUTPUT with type 'a structure = 'a S.structure)
= struct

(* -------------------------------------------------------------------------- *)

(* The type [tevar] of term variables is provided by [X]. *)

type tevar =
  X.tevar

module XMap =
  Map.Make(struct include X type t = tevar end)

(* The type [variable] of type variables is provided by the unifier [U], which
   we build. *)

module U =
  Unifier.Make(S)

type variable =
  U.variable

(* The type [ischeme] is provided by the generalization engine [G], which we
   build. *)

module G =
  Generalization.Make(S)(U)

type ischeme =
    G.scheme

(* -------------------------------------------------------------------------- *)

(* Creation of fresh variables. *)

let fresh t =
  U.fresh t G.no_rank

let fresh_generic t =
  U.fresh t G.generic

(* -------------------------------------------------------------------------- *)

let print_var v =
  let rec var_printer    fuel v = U.print fuel struct_printer v and
          struct_printer fuel s = S.print fuel var_printer    s in
  var_printer Debug.fuel v

let print_tevar v = X.print_tevar v

let print_vars vs =
  let open PPrint in
  lbracket ^^
  separate (comma ^^ space) (List.map print_var vs) ^^
  rbracket

let print_scheme scheme =
  let open PPrint in
  match G.quantifiers scheme with
  | [] -> print_var (G.body scheme)
  | qs -> string "forall " ^^ print_vars qs ^^ dot ^^ space ^^
            print_var (G.body scheme)

let print_schemes vs =
  let open PPrint in
  lbracket ^^
  separate (comma ^^ space) (List.map print_scheme vs) ^^
  rbracket

(* The syntax of constraints is as follows. *)

(* This syntax is exposed to the user in the low-level interface [SolverLo],
   but not in the high-level interface [SolverHi]. So, it could be easily
   modified if desired. *)

type rawco =
  (* Constraints *)
  | CTrue
  | CConj of rawco * rawco
  | CEq of variable * variable
  | CExist of variable * rawco
  | CInstance of tevar * variable * variable list WriteOnceRef.t
  | CFrozen   of tevar * variable
  | CDef of tevar * variable * rawco
  | CLet of (tevar * variable * ischeme WriteOnceRef.t) list
        * variable list
        * rawco
        * rawco
        * variable list WriteOnceRef.t
  (* Predicates *)
  | PMono of tevar * variable

(* -------------------------------------------------------------------------- *)

(* The non-recursive wrapper function [solve] is parameterized by the flag
   [rectypes], which indicates whether recursive types are permitted. It
   expects a constraint and solves it; that is, either it fails with an
   exception, or it succeeds and fills the write-once references that are
   embedded in the syntax of the constraint. *)

exception Unbound of tevar
exception NotMono of tevar * variable
exception Unify = U.Unify
exception UnifySkolem = U.UnifySkolem
exception UnifyMono = U.UnifyMono
exception Cycle = U.Cycle

let solve (rectypes : bool) (c : rawco) : unit =

  (* Initialize the generalization engine. It has mutable state, so [state]
     does not need to be an explicit parameter of the recursive function
     [solve]. *)

  let debug (str : string) (doc : PPrint.document) =
    let open PPrint in
    Debug.print (string str ^^ doc) in

  let debug_unify_before str v w =
    let open PPrint in
    let message =
      str ^^ space ^^ nest 2 (
          string "Trying to unifying variables:" ^^ hardline ^^
          print_var v ^^ hardline ^^
          print_var w) in
    Debug.print message in

  let debug_unify_after v =
    let open PPrint in
    let message =
      nest 2 (
          string "Unification successful.  Variable after unification:" ^^
          hardline ^^
          print_var v) in
    Debug.print message in

  let state = G.init() in

  (* The recursive function [solve] is parameterized with an environment
     that maps term variables to type schemes. *)

  let rec solve (env : ischeme XMap.t) (c : rawco) : unit =
    let open PPrint in
    match c with
    | CTrue ->
        ()
    | CConj (c1, c2) ->
        Debug.print_str "Found constraint conjunction.  Solving first constraint.";
        solve env c1;
        Debug.print_str "First constraint in a conjunction solved, solving second.";
        solve env c2;
        Debug.print_str "Second constraint in a conjunction solved"
    | CEq (v, w) ->
        debug_unify_before (string "Solving equality constraint.") v w;
        U.unify v w;
        debug_unify_after v
    | CExist (v, c) ->
        (* We assume that the variable [v] has been created fresh, so it
           is globally unique, it carries no structure, and its rank is
           [no_rank]. The combinator interface enforces this property. *)
        G.register state v;
        debug "Entering existential with unification variable " (print_var v);
        solve env c;
        debug "Exiting existential with unification variable " (print_var v)
    | CInstance (x, w, witnesses_hook) ->
        (* The environment provides a type scheme for [x]. *)
        let s = try XMap.find x env with Not_found -> raise (Unbound x) in
        (* Instantiating this type scheme yields a variable [v], which we unify with
           [w]. It also yields a list of witnesses, which we record, as they will be
           useful during the decoding phase. *)
        let witnesses, v = G.instantiate state s in
        WriteOnceRef.set witnesses_hook witnesses;
        debug_unify_before (string "Instantiating type scheme for " ^^
          print_tevar x ^^ space ^^ colon ^^ space ^^ print_scheme s ^^ dot ^^
          hardline) v w;
        U.unify v w;
        debug_unify_after v
    | CFrozen (x, w) ->
        let s = try XMap.find x env with Not_found -> raise (Unbound x) in
        let qs, body = G.freeze state s in
        List.iter U.skolemize qs;
        let v = fresh (Some (S.forall qs body)) in
        G.register state v;
        debug_unify_before (string "Freezing variable " ^^
          print_tevar x ^^ space ^^ colon ^^ space ^^ print_scheme s ^^ dot ^^
          hardline) v w;
        U.unify v w;
        List.iter U.unskolemize qs;
        debug_unify_after v
    | CDef (x, v, c) ->
       G.register_signatures state v;
       let scheme = G.scheme v in
       Debug.print (
           string "Adding binder " ^^ dquote ^^ (print_tevar x) ^^
           dquote ^^ string " with type scheme " ^^ print_scheme scheme);
       solve (XMap.add x scheme env) c;
       Debug.print (
           string "Type scheme on binder " ^^ dquote ^^ (print_tevar x) ^^
             dquote ^^ string " after solving constraint in scope: " ^^
             print_scheme scheme);
       assert (G.all_generic_vars_bound scheme);
       Debug.print (string "Exiting scope of binding " ^^ print_tevar x)
    | CLet (xvss, vs, c1, c2, generalizable_hook) ->
        (* Warn the generalization engine that we entering the left-hand side of
           a [let] construct. *)
        G.enter state;
        (* Register the variables [vs] with the generalization engine, just as if
           they were existentially bound in [c1]. This is what they are, basically,
           but they also serve as named entry points. *)
        List.iter (G.register state) vs;

        begin
          if ( List.length( xvss ) > 0 ) then
            Debug.print (nest 2
              (string "Entering let binding LHS.  Defined bindings:" ^^
               hardline ^^ separate hardline (List.map (fun (x, v, _) ->
               print_tevar x ^^ space ^^ colon ^^ space ^^ print_var v) xvss)))
          else
            Debug.print_str "Entering top-level binding"
        end;
        if Debug.hard then G.show_state "State before solving" state;
        (* Solve the constraint [c1]. *)
        solve env c1;
        (* Ask the generalization engine to perform an occurs check, to adjust the
           ranks of the type variables in the young generation (i.e., all of the
           type variables that were registered since the call to [G.enter] above),
           and to construct a list [ss] of type schemes for our entry points. The
           generalization engine also produces a list [generalizable] of the young
           variables that should be universally quantified here. *)
        if Debug.hard then G.show_state "State after solving, before exiting" state;
        let generalizable, ss = G.exit rectypes state vs in
        Debug.print (string "Generalizable vars from the generalization engine: "
                         ^^ print_vars generalizable);
        Debug.print (string "Generalizable schemes from the generalization engine: "
                         ^^ print_schemes ss);
        if Debug.hard then G.show_state "State after exiting" state;
        (* Check the inferred type scheme against the type annotation or accept
           the inferred type if no annotation present.  Checking algorithm:

           - skolemize quantifiers in the signature.  This is a stateful
             operation, so all occurrences of quantifiers in the body become
             skolems

           - unify body of signature with body of inferred type scheme.  This
             updates type annotations inside the body of a bound term to match
             the types in the annotation (importantly, it unifies types that
             should be equal).  If unification fails it means that the type
             annotation is not an instance of inferred type.

           - unskolemize variables in the type signature
         *)
        let ss, generalizable = List.fold_right2
         (fun s (_, annotation, _) (ss, generalizable) ->
            if ( U.has_structure annotation ) then
              begin
                G.register_signatures state annotation;
                Debug.print (nest 2
                  (string "Let-binder with type annotation:" ^^ hardline ^^
                   string "Annotation: " ^^ print_var annotation ^^ hardline ^^
                   string "Inferred  : " ^^ print_scheme s) );
                let annotation_scheme = G.scheme annotation in
                List.iter U.skolemize (G.quantifiers annotation_scheme);
                debug_unify_before
                  (string "Unifying let annotation with inferred type of let body.")
                  (G.body annotation_scheme) (G.body s);
                U.unify (G.body annotation_scheme) (G.body s); (* See #2 *)
                debug_unify_after (G.body annotation_scheme);
                List.iter U.unskolemize (G.quantifiers annotation_scheme);
                (* When a type annotation is present we discard generalizable
                   variables from the generalization engine and use quantifiers
                   from the provided type signature. *)
                annotation_scheme :: ss, G.quantifiers annotation_scheme
              end
            else
                s :: ss, generalizable
          ) ss xvss ([], generalizable) in
<<<<<<< HEAD
        (* Remove duplicate generalizable variables.  These can be introduced
           when unifying the inferred type with signature *)
        let generalizable = unduplicate U.equivalent generalizable in
        (* Remove generalizable variables that were eliminated after unification
           with a provided signature.  We recognize these variables by the fact
           they have a structure. *)
        Debug.print (string "Generalizable vars before removing unified: "
                         ^^ print_vars generalizable);
        let generalizable = List.filter (fun g -> not (U.has_structure g))
                              generalizable in

        (* FIXME FEMRICH:
           Technically, this step isn't necessary: We may as well leave quantified
           type variables monomorphic, because we make them polymorphic when
           instantiating them. This would be closer to what FreezeML does: In
           FreezeML, quantifed type vars are collected in a type var env \Delta,
           which makes them all monomorphic. This is not just a coincidence,
           but the type inference algo utilizes this subtle fact.
           But here, I just wanted to see if removing the monomorphism
           constraint works.
           Also, note that this is only possible here because all variables
           in |generalizable| are indeed generalized.
           If we had the value restriction, it would be crucial not to
           un-monomorphize type variables that aren't generalized. *)
        List.iter U.unmonomorphize generalizable;

        Debug.print (string "Generalizable vars after all signature checks: "
=======
        Debug.print (string "Generalizable vars after signature check: "
>>>>>>> d33e550e
                         ^^ print_vars generalizable);
        if Debug.hard then G.show_state "State after signature check" state;

        (* At this point some types may have unbound generic variables.  For let
           bindings with signatures this happens when the signature has no
           quantifiers but the inferred type does.  In such case unification
           with the body of inferred type introduces unbound quantifiers.  For
           let bindings without a signature this can happen when the inferred
           type has no quantifiers but contains only generic variables.  In this
           case the rank of the variable itself will be set to -1, making it an
           unbound generic variable.  These unbound generic variables need to be
           properly registered now.  See #9.

           Moreover, we need to ensure that all generic variables in the
           signature are removed from the pool.  This particularly happens for
           variables representing type constructors.  See #16

           Note that removing variables from the pool has O(n^2) complexity
           (assuming that mutable hash has constant access time) but
           `remove_from_pool` will actually do any work only of there are
           variables to be removed.  *)
        List.iter (fun s ->
            if (not (G.has_quantifiers s)) then
              begin
                (* Set unbound generic variables as unregistered... *)
                G.set_unbound_generic_vars_rank s 0;
                (* ...and register them in the pool. *)
                G.register_signatures state (G.body s);
              end;
            (* Potential bug here.  We only remove top-level generic variables
               from the pool but it might be the case that some nested tyvars
               make it into the pool, in which case they also should be removed.
               For now I have not run into this in practice. *)
            G.remove_from_pool state (G.toplevel_generic_variables (G.body s));
            Debug.print (string "Unbound generic variables rank fix: " ^^
                           print_scheme s)
          ) ss;

        if Debug.hard then G.show_state "State after unbound vars fix" state;

        (* Fill the write-once reference [generalizable_hook]. *)
        WriteOnceRef.set generalizable_hook generalizable;
        (* Extend the environment [env] and fill the write-once references
           [scheme_hook]. *)
        if ( List.length( xvss ) > 0 ) then
          Debug.print_str "Typechecking of let bindings finished.  Adding bindings to environment:";
        let env =
          List.fold_left2 (fun env (x, _, scheme_hook) s ->
            WriteOnceRef.set scheme_hook s;
            Debug.print (string "  " ^^ print_tevar x ^^ space ^^ colon ^^
                               space ^^ print_scheme s);
            assert (G.all_generic_vars_bound s);
            List.iter (fun q -> assert (not (U.has_structure q));
                                assert (U.rank q = G.generic))
              (G.quantifiers s);
            XMap.add x s env
          ) env xvss ss
        in
        if Debug.hard then G.show_state "State before proceeding with body" state;
        if ( List.length( xvss ) > 0 ) then
          Debug.print_str "Proceeding with let body now"
        else
          Debug.print_str "Typechecking of top-level binding finished";
        (* Proceed to solve [c2] in the extended environment. *)
        solve env c2

    | PMono (x, v) ->
       Debug.print ( string "Imposing monomorphic constraint on variable "
                  ^^ print_tevar x
                  ^^ string ", represented by type variable " ^^ print_var v);
       U.monomorphize v

  in
  solve XMap.empty c

(* -------------------------------------------------------------------------- *)

(* Decoding types. *)

(* A variable is decoded to its unique integer identifier, which (via the
   function [O.variable]) is turned into an output type. *)

let decode_variable (x : variable) : O.tyvar =
  (* The following assertion ensures that the decoder is invoked only
     after the solver has been run. It would not really make sense to
     invoke the decoder before running the solver. That said, at the
     time of writing this comment, the API does not expose the decoder,
     so the client should have no way of violating this assertion. *)
  assert (U.rank x <> G.no_rank);
  U.id x

let decode_variable_as_type (x : variable) : O.ty =
  O.variable (decode_variable x)

(* A type decoder is a function that transforms a unifier variable into an
   output type. We choose to decode types in an eager manner; that is, we take
   care of invoking the decoder, so that the client never needs to perform this
   task. As a result, we do not even need to expose the decoder to the client
   (although we could, if desired). *)

type decoder =
  variable -> O.ty

(* The state of the cyclic decoder cannot persist. We must create a new
   cyclic decoder at every invocation, otherwise the [mu] binders could
   be incorrectly placed in the output. *)

let decode_cyclic : decoder =
  fun x ->
  U.new_cyclic_decoder
    decode_variable_as_type
    O.structure
    (fun x t -> O.mu (decode_variable x) t)
    x

(* Because [O.ty] is a nominal representation of types, a type is decoded
  in the same way, regardless of how many type binders we have entered.
  This makes it possible for the state of an (acyclic) decoder to persist
  between invocations. Thanks to this property, the type decoding process
  requires only linear time and space, regardless of how many calls to the
  decoder are performed. *)

(* The function [new_decoder] returns a new decoder. If [rectypes] is on,
   the cyclic decoding function, which does not have persistent state, is
   used. If [rectypes] is off, then a new acyclic decoder, with persistent
   state, is created and returned. *)

let new_decoder rectypes =
  let decode_acyclic : decoder =
    U.new_acyclic_decoder
      decode_variable_as_type
      O.structure
  in
  if rectypes then decode_cyclic else decode_acyclic

(* The function [decode_scheme] is parameterized by a type decoder, [decode]. *)

let decode_scheme decode (s : ischeme) : O.ty =
  O.forall (List.map decode_variable (G.quantifiers s))
    (decode (G.body s))

end
<|MERGE_RESOLUTION|>--- conflicted
+++ resolved
@@ -291,20 +291,8 @@
             else
                 s :: ss, generalizable
           ) ss xvss ([], generalizable) in
-<<<<<<< HEAD
-        (* Remove duplicate generalizable variables.  These can be introduced
-           when unifying the inferred type with signature *)
-        let generalizable = unduplicate U.equivalent generalizable in
-        (* Remove generalizable variables that were eliminated after unification
-           with a provided signature.  We recognize these variables by the fact
-           they have a structure. *)
-        Debug.print (string "Generalizable vars before removing unified: "
-                         ^^ print_vars generalizable);
-        let generalizable = List.filter (fun g -> not (U.has_structure g))
-                              generalizable in
-
-        (* FIXME FEMRICH:
-           Technically, this step isn't necessary: We may as well leave quantified
+
+        (* Technically, this step isn't necessary: We may as well leave quantified
            type variables monomorphic, because we make them polymorphic when
            instantiating them. This would be closer to what FreezeML does: In
            FreezeML, quantifed type vars are collected in a type var env \Delta,
@@ -318,10 +306,7 @@
            un-monomorphize type variables that aren't generalized. *)
         List.iter U.unmonomorphize generalizable;
 
-        Debug.print (string "Generalizable vars after all signature checks: "
-=======
         Debug.print (string "Generalizable vars after signature check: "
->>>>>>> d33e550e
                          ^^ print_vars generalizable);
         if Debug.hard then G.show_state "State after signature check" state;
 
@@ -463,4 +448,4 @@
   O.forall (List.map decode_variable (G.quantifiers s))
     (decode (G.body s))
 
-end
+end